--- conflicted
+++ resolved
@@ -1,4 +1,3 @@
-<<<<<<< HEAD
 from .audio_input import AudioInput
 from .fft_machine import FftMachine
 from .wavelet import Wavelet
@@ -40,47 +39,4 @@
     def cwt(self) -> None:
         audio_data = self.audio_input.get_frame()
         coefs = self.wavelet.compute_cwt(audio_data)
-=======
-from .audio_input import AudioInput
-from .fft_machine import FftMachine
-from .wavelet import Wavelet
-import numpy as np
-
-FRAME_SIZE = 4096
-FILE_PATH = "models/audio_files/zionsville.wav"
-
-class Model:
-    def __init__(self) -> None:
-        self.frame_size = FRAME_SIZE
-        self.audio_file = FILE_PATH
-
-        self.audio_input = AudioInput(
-            path = self.audio_file,
-            frame_size = self.frame_size)
-
-        self.sample_rate = self.audio_input.get_sample_rate()
-
-        self.wavelet = Wavelet(
-            frame_size = self.frame_size)
-
-        self.fft_machine = FftMachine(
-            frame_size = self.frame_size,
-            sample_rate = self.sample_rate)
-
-    def get_config_data(self) -> dict:
-        return dict(
-            song_name = self.audio_file.split("/")[-1].removesuffix(".wav"),
-            data_shape = self.wavelet.get_shape(),
-            sample_rate = self.sample_rate)
-
-    # Short Time Fourier Transform aka Sliding Window FFT
-    def stft(self) -> np.ndarray:
-        audio_data = self.audio_input.get_frame()
-        return self.fft_machine.compute_fft(audio_data)
-
-    # Sliding Window Continuous Wavelet Transform
-    def cwt(self) -> None:
-        audio_data = self.audio_input.get_frame()
-        coefs = self.wavelet.compute_cwt(audio_data)
->>>>>>> c69bc6ef
         return coefs