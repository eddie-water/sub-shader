<<<<<<< HEAD
from abc import ABC, abstractmethod
import numpy as np
import moderngl
import glfw
import logging
=======
import numpy as np
>>>>>>> c114adf0
import pyqtgraph as pg

# Set up clean logging - file only, no console spam
logging.basicConfig(
    level=logging.DEBUG,
    format='%(asctime)s - %(name)s - %(levelname)s - %(message)s',
    handlers=[
        logging.FileHandler('shader_debug.log', mode='w')  # Overwrite log each run
    ]
)

logger = logging.getLogger('ShaderPlotter')

class Plotter(ABC):
    def __init__(self, file_path: str, shape: tuple[int, int]):
        self.file_path = file_path
        if len(shape) != 2:
            raise ValueError(f"Expected 2D array, got {len(shape)}D with shape {shape}")        
        if shape[0] <= 0 or shape[1] <= 0:
            raise ValueError(f"2D array cannot have shape: {shape}")
        self.shape = shape
        self.y_n, self.x_n = self.shape

    @abstractmethod
    def update_plot(self, values):
        pass

    @abstractmethod
    def should_window_close(self):
        pass

class ShaderSystem:
    """Handles shader compilation and program creation"""
    
    @staticmethod
    def create_vertex_shader():
        return """
            #version 330
            in vec2 position;
            out vec2 texCoord;
            void main() {
                texCoord = (position + 1.0) / 2.0;
                gl_Position = vec4(position, 0.0, 1.0);
            }
        """
    
    @staticmethod
    def create_fragment_shader():
        return """
            #version 330
            in vec2 texCoord;
            out vec4 fragColor;
            uniform sampler2D scalogram;
            uniform float valueMin;
            uniform float valueMax;
            
            vec3 inferno(float t) {
                t = clamp(t, 0.0, 1.0);
                vec3 c0 = vec3(0.001462, 0.000466, 0.013866);
                vec3 c1 = vec3(0.166383, 0.009605, 0.620465);
                vec3 c2 = vec3(0.109303, 0.718710, 0.040311);
                vec3 c3 = vec3(2.108782, -1.531415, -0.273740);
                vec3 c4 = vec3(-2.490635, 2.051947, 1.073524);
                vec3 c5 = vec3(1.313448, -1.214297, -0.472305);
                return c0 + t * (c1 + t * (c2 + t * (c3 + t * (c4 + t * c5))));
            }
            
            void main() {
                float value = texture(scalogram, texCoord).r;
                
                // Normalize using adaptive scaling
                float normalized = clamp((value - valueMin) / (valueMax - valueMin), 0.0, 1.0);
                normalized = pow(normalized, 0.7);  // Gamma correction
                
                vec3 color = inferno(normalized);
                fragColor = vec4(color, 1.0);
            }
        """
    
    @classmethod
    def create_program(cls, ctx):
        """Create and return compiled shader program"""
        vertex_shader = cls.create_vertex_shader()
        fragment_shader = cls.create_fragment_shader()
        
        logger.info("Compiling shaders...")
        logger.debug(f"Fragment shader preview: {fragment_shader[:100]}...")
        
        program = ctx.program(vertex_shader=vertex_shader, fragment_shader=fragment_shader)
        logger.info("Shader compilation successful!")
        
        return program

class GLContext:
    """Handles GLFW window and OpenGL context setup"""
    
    def __init__(self, width=800, height=600, title="Audio Visualizer"):
        self.width = width
        self.height = height
        self.title = title
        self.window = None
        self.ctx = None
        self._init_graphics()
    
    def _init_graphics(self):
        if not glfw.init():
            raise RuntimeError("Failed to initialize GLFW")
        
        glfw.window_hint(glfw.CONTEXT_VERSION_MAJOR, 3)
        glfw.window_hint(glfw.CONTEXT_VERSION_MINOR, 3)
        glfw.window_hint(glfw.OPENGL_PROFILE, glfw.OPENGL_CORE_PROFILE)
        
        self.window = glfw.create_window(self.width, self.height, self.title, None, None)
        if not self.window:
            glfw.terminate()
            raise RuntimeError("Failed to create window")
        
        glfw.make_context_current(self.window)
        self.ctx = moderngl.create_context()
        
        # Log OpenGL info
        logger.info(f"OpenGL Version: {self.ctx.info['GL_VERSION']}")
        logger.debug(f"Viewport: {self.ctx.viewport}")
        
        # Setup viewport and disable unnecessary features
        self.ctx.viewport = (0, 0, self.width, self.height)
        self.ctx.disable(moderngl.DEPTH_TEST)
        self.ctx.disable(moderngl.CULL_FACE)
        
        logger.info("Graphics context initialized successfully")
    
    def should_close(self):
        return glfw.window_should_close(self.window)
    
    def swap_buffers(self):
        glfw.swap_buffers(self.window)
        glfw.poll_events()  # Process window events
    
    def clear(self, r=0.05, g=0.05, b=0.05):
        self.ctx.clear(r, g, b)

class RenderTarget:
    """Handles quad geometry and texture setup"""
    
    def __init__(self, ctx, program, texture_width, texture_height):
        self.ctx = ctx
        self.program = program
        self._setup_quad()
        self._setup_texture(texture_width, texture_height)  # Restore texture setup
    
    def _setup_texture(self, width, height):
        """Create 2D texture for scalogram data"""
        # Use a much smaller texture size to avoid WSL/OpenGL issues
        small_width = min(width, 1024)  # Max 1024 pixels wide
        small_height = min(height, 256)  # Max 256 pixels tall
        
        logger.info(f"Creating smaller texture: {small_width}x{small_height} (original: {width}x{height})")
        
        self.texture = self.ctx.texture((small_width, small_height), 1, dtype='f4')
        self.texture.filter = (moderngl.LINEAR, moderngl.LINEAR)
        
        # Store original and actual sizes
        self.original_size = (width, height)
        self.actual_size = (small_width, small_height)
        
        # Set up uniforms for colormap
        self.program['scalogram'] = 0
        try:
            self.program['valueMin'] = 0.0
            self.program['valueMax'] = 1.0
        except KeyError:
            logger.warning("Scaling uniforms not found")
        
        logger.info(f"Audio texture created: {small_width}x{small_height}")
    
    def _setup_quad(self):
        """Create fullscreen quad"""
        quad_vertices = np.array([
            -1.0, -1.0,  # Bottom-left
             1.0, -1.0,  # Bottom-right
            -1.0,  1.0,  # Top-left
             1.0,  1.0,  # Top-right
        ], dtype=np.float32)
        
        self.vbo = self.ctx.buffer(quad_vertices.tobytes())
        self.vao = self.ctx.simple_vertex_array(self.program, self.vbo, 'position')
        print("Quad setup complete")
    
    def update_texture(self, data):
        """Update texture with new data"""
        height, width = data.shape
        target_width, target_height = self.actual_size
        
        # Downsample the data to fit the smaller texture
        if height != target_height or width != target_width:
            # Simple downsampling by taking every Nth sample
            h_step = max(1, height // target_height)
            w_step = max(1, width // target_width)
            
            downsampled = data[::h_step, ::w_step]
            
            # Crop or pad to exact size
            if downsampled.shape[0] > target_height:
                downsampled = downsampled[:target_height, :]
            if downsampled.shape[1] > target_width:
                downsampled = downsampled[:, :target_width]
                
            # Pad if needed
            if downsampled.shape != (target_height, target_width):
                padded = np.zeros((target_height, target_width), dtype=np.float32)
                h, w = downsampled.shape
                padded[:h, :w] = downsampled
                downsampled = padded
            
            data = downsampled
        
        # Upload data and bind
        self.texture.write(data.astype('f4').tobytes())
        self.texture.use(location=0)
        
        logger.debug(f"Downsampled texture updated: {data.shape}, range {data.min():.3f}-{data.max():.3f}")
    
    def render(self):
        """Render the quad"""
        try:
            self.vao.render(moderngl.TRIANGLE_STRIP)
            
            # Check for OpenGL errors
            error = self.ctx.error
            if error != 'GL_NO_ERROR':
                logger.error(f"Render error: {error}")
            
        except Exception as e:
            logger.error(f"Render exception: {e}")

class ScrollingBuffer:
    """Handles circular buffer for scrolling visualization"""
    
    def __init__(self, num_frames, height, width):
        self.num_frames = num_frames
        self.height = height
        self.width = width
        self.frames = np.zeros((num_frames, height, width), dtype=np.float32)
        self.frame_index = 0
    
    def add_frame(self, frame_data):
        """Add new frame to circular buffer"""
        if frame_data.shape != (self.height, self.width):
            raise ValueError(f"Expected shape {(self.height, self.width)}, got {frame_data.shape}")
        
        self.frames[self.frame_index] = frame_data
        self.frame_index = (self.frame_index + 1) % self.num_frames
    
    def get_flattened_buffer(self):
        """Get time-ordered flattened buffer for texture"""
        rolled = np.roll(self.frames, -self.frame_index, axis=0)
        return rolled.transpose(1, 0, 2).reshape(self.height, self.num_frames * self.width)

class AdaptiveScaling:
    """Handles dynamic range scaling for audio visualization"""
    
    def __init__(self, adaptation_rate=0.05, decay_rate=0.999, headroom=1.2):
        self.adaptation_rate = adaptation_rate
        self.decay_rate = decay_rate
        self.headroom = headroom
        self.global_max = 0.01
        self.global_min = 0.0
    
    def update_range(self, data):
        """Update scaling range based on current data"""
        current_max = np.max(data)
        
        if current_max > self.global_max:
            self.global_max = (self.adaptation_rate * current_max + 
                             (1 - self.adaptation_rate) * self.global_max)
        else:
            self.global_max = (self.decay_rate * self.global_max + 
                             (1 - self.decay_rate) * current_max)
        
        self.global_max = max(self.global_max, 0.001)
        
        return self.global_min, self.global_max * self.headroom

class Shader(Plotter):
    """Clean, high-level audio visualization using GPU shaders"""
    
    def __init__(self, file_path: str, shape: tuple[int, int], num_frames=64):
        super().__init__(file_path, shape)
        
        logger.info(f"Initializing Shader for {file_path}")
        self.gl_context = GLContext(title=f"Audio Visualizer - {file_path}")
        self.program = ShaderSystem.create_program(self.gl_context.ctx)
        
        texture_width = self.x_n * num_frames
        texture_height = self.y_n
        
        self.render_target = RenderTarget(
            self.gl_context.ctx, self.program, texture_width, texture_height
        )
        self.scrolling_buffer = ScrollingBuffer(num_frames, self.y_n, self.x_n)
        self.scaling = AdaptiveScaling()
        
        logger.info("Shader system ready")
        print("Visualizer started - logs in 'shader_debug.log'")
    
    def update_plot(self, values):
        """Main API: Feed in coefficients, get beautiful visualization"""
        
        self.scrolling_buffer.add_frame(values)
        buffer_data = self.scrolling_buffer.get_flattened_buffer()
        
        # Update adaptive scaling
        value_min, value_max = self.scaling.update_range(buffer_data)
        
        # Update scaling uniforms for colormap
        try:
            self.program['valueMin'] = value_min
            self.program['valueMax'] = value_max
        except KeyError:
            pass  # Uniforms might be optimized out
        
        # Update texture
        self.render_target.update_texture(buffer_data)
        
        # Clear and render
        self.gl_context.clear()
        self.render_target.render()
        self.gl_context.swap_buffers()
    
    def update_fps(self, fps: int):
        """GPU visualizer doesn't need FPS display"""
        pass
    
    def should_window_close(self):
        """Check if user wants to close the window"""
        return self.gl_context.should_close()
    
    def cleanup(self):
        """Clean shutdown"""
        glfw.terminate()


class PyQtGrapher(Plotter):
    """Traditional PyQtGraph-based audio visualizer"""
    
    def __init__(self, file_path: str, shape: tuple[int, int]):
        super().__init__(file_path, shape)
        
        # PyQtGraph configuration
        pg.setConfigOptions(useOpenGL=True, enableExperimental=True)

        self.app = pg.mkQApp("Sub Shader")
        self.win = pg.GraphicsLayoutWidget()
        self.win.show()  
        self.win.setWindowTitle('Continuous Wavelet Transform')

        self.plot = self.win.addPlot(row=0, col=0, rowspan=1, colspan=1,
                                   title=file_path, enableMenu=False)

        # Setup colormap and plot item
        colorMap = pg.colormap.get('inferno')
        self.pcolormesh = pg.PColorMeshItem(colorMap=colorMap,
                                          levels=(-1, 1),
                                          enableAutoLevels=False,
                                          edgeColors=None,
                                          antialiasing=False)
        self.plot.addItem(self.pcolormesh)

        # Add colorbar
        self.bar = pg.ColorBarItem(label="Magnitude",
                                 interactive=False,
                                 limits=(0, 1),
                                 rounding=0.1)
        self.bar.setImageItem([self.pcolormesh])
        self.win.addItem(self.bar, 0, 1, 1, 1)

        # Add FPS text
        self.textBox = pg.TextItem(anchor=(0, 1), fill='black')
        self.textBox.setPos(1, 1)
        self.plot.addItem(self.textBox)

<<<<<<< HEAD
    def update_plot(self, values):
        """Update plot with new CWT coefficients"""
        values = values.T  # Transpose for correct orientation
        self.pcolormesh.setData(values)

    def update_fps(self, fps: int):
        """Update FPS display"""
        self.textBox.setText(f'{fps:.1f} fps')

    def should_window_close(self):
        """PyQtGraph handles its own event loop"""
        raise NotImplementedError("PyQtGraph-based window-check not implemented yet.")
=======
    def update_plot(self, coefs: np.ndarray):
        """
        Updates the plot with new coefficients values.

        Args:
            coefs (np.ndarray): The coefficients to update the pcolormesh with.
        """
        # TODO ISSUE-33 Plotter Improvements fix axes so we don't have to transpose 
        coefs = coefs.T
        self.pcolormesh.setData(coefs)

    def update_fps(self, fps: int):
        """
        Update the text box with the current frames per second (FPS).

        Args:
            fps (int): The FPS value to display.
        """
        self.textBox.setText((f'{fps:.1f} fps'))
>>>>>>> c114adf0
<|MERGE_RESOLUTION|>--- conflicted
+++ resolved
@@ -1,12 +1,8 @@
-<<<<<<< HEAD
 from abc import ABC, abstractmethod
 import numpy as np
 import moderngl
 import glfw
 import logging
-=======
-import numpy as np
->>>>>>> c114adf0
 import pyqtgraph as pg
 
 # Set up clean logging - file only, no console spam
@@ -388,30 +384,15 @@
         self.textBox.setPos(1, 1)
         self.plot.addItem(self.textBox)
 
-<<<<<<< HEAD
     def update_plot(self, values):
-        """Update plot with new CWT coefficients"""
-        values = values.T  # Transpose for correct orientation
-        self.pcolormesh.setData(values)
-
-    def update_fps(self, fps: int):
-        """Update FPS display"""
-        self.textBox.setText(f'{fps:.1f} fps')
-
-    def should_window_close(self):
-        """PyQtGraph handles its own event loop"""
-        raise NotImplementedError("PyQtGraph-based window-check not implemented yet.")
-=======
-    def update_plot(self, coefs: np.ndarray):
         """
         Updates the plot with new coefficients values.
 
         Args:
             coefs (np.ndarray): The coefficients to update the pcolormesh with.
         """
-        # TODO ISSUE-33 Plotter Improvements fix axes so we don't have to transpose 
-        coefs = coefs.T
-        self.pcolormesh.setData(coefs)
+        values = values.T  # Transpose for correct orientation
+        self.pcolormesh.setData(values)
 
     def update_fps(self, fps: int):
         """
@@ -419,6 +400,9 @@
 
         Args:
             fps (int): The FPS value to display.
-        """
-        self.textBox.setText((f'{fps:.1f} fps'))
->>>>>>> c114adf0
+        """        
+        self.textBox.setText(f'{fps:.1f} fps')
+
+    def should_window_close(self):
+        """PyQtGraph handles its own event loop"""
+        raise NotImplementedError("PyQtGraph-based window-check not implemented yet.")