import numpy as np
import soundfile as sf

# Frane overlap 
OVERLAP = 50.0

class AudioInput:
    def __init__(self, path: str, window_size: int) -> None:
        self.file_path = path
        self.window_size = window_size
        self.overlap = OVERLAP / 100.0
        self.slide_amount = int(self.window_size * self.overlap)
        
        # Keep file handle open to avoid reopening it every time
        self.file_handle = sf.SoundFile(self.file_path, 'r')
        self.sample_rate = self.file_handle.samplerate
        self.total_frames = self.file_handle.frames
        self.pos = 0

    def get_frame(self) -> np.ndarray:
<<<<<<< HEAD
        if self.pos + self.window_size > self.total_frames:
            return None  # Signal EOF
        
        # Seek and read (file stays open)
        self.file_handle.seek(self.pos)
        frame = self.file_handle.read(self.window_size)
        
        # Convert stereo to mono if needed
        if len(frame.shape) > 1:
            frame = frame[:, 0]
            
        self.pos += self.slide_amount
        return frame
=======
        """
        Gets a frame of audio the size of the window.

        Returns:
            np.ndarray: The next frame of audio data from the file.
        """
        with sf.SoundFile(self.file_path, 'r') as f:
            # Read one frame's worth of audio sample
            f.seek(self.pos)
            self.data = f.read(self.window_size)
            self.data = self.data[:, 0]

            # Slide the frame 
            self.pos = f.tell() - self.slide_amount

        return self.data
>>>>>>> c114adf0

    def get_sample_rate(self) -> int:
<<<<<<< HEAD
        return self.sample_rate

    """
    Audio File Cleanup
        Closes the file handle if it exists
    """
    def cleanup(self):
        if hasattr(self, 'file_handle'):
            self.file_handle.close()
=======
        """
        Gets the sample rate of the audio file.

        Returns:
            int: Sample rate
        """
        with sf.SoundFile(self.file_path, 'r') as f:
            return f.samplerate
>>>>>>> c114adf0

    """
    Display File Information
        Prints information about the audio file
    """
    def _display_file_info(self) -> None:
        """
        Prints information about the audio file.
        """
        with sf.SoundFile(self.file_path, 'r') as f:
            print("Information about the file:", self.file_path)
            print("mode", f.mode)
            print("samplerate", f.samplerate)
            print("frames", f.frames)
            print("channels", f.channels)
            print("format", f.format)
            print("subtype", f.subtype)
            print("format info", f.format_info)
            print("extra info", f.extra_info)
            print("seekable()", f.seekable())
<|MERGE_RESOLUTION|>--- conflicted
+++ resolved
@@ -1,94 +1,73 @@
-import numpy as np
-import soundfile as sf
-
-# Frane overlap 
-OVERLAP = 50.0
-
-class AudioInput:
-    def __init__(self, path: str, window_size: int) -> None:
-        self.file_path = path
-        self.window_size = window_size
-        self.overlap = OVERLAP / 100.0
-        self.slide_amount = int(self.window_size * self.overlap)
-        
-        # Keep file handle open to avoid reopening it every time
-        self.file_handle = sf.SoundFile(self.file_path, 'r')
-        self.sample_rate = self.file_handle.samplerate
-        self.total_frames = self.file_handle.frames
-        self.pos = 0
-
-    def get_frame(self) -> np.ndarray:
-<<<<<<< HEAD
-        if self.pos + self.window_size > self.total_frames:
-            return None  # Signal EOF
-        
-        # Seek and read (file stays open)
-        self.file_handle.seek(self.pos)
-        frame = self.file_handle.read(self.window_size)
-        
-        # Convert stereo to mono if needed
-        if len(frame.shape) > 1:
-            frame = frame[:, 0]
-            
-        self.pos += self.slide_amount
-        return frame
-=======
-        """
-        Gets a frame of audio the size of the window.
-
-        Returns:
-            np.ndarray: The next frame of audio data from the file.
-        """
-        with sf.SoundFile(self.file_path, 'r') as f:
-            # Read one frame's worth of audio sample
-            f.seek(self.pos)
-            self.data = f.read(self.window_size)
-            self.data = self.data[:, 0]
-
-            # Slide the frame 
-            self.pos = f.tell() - self.slide_amount
-
-        return self.data
->>>>>>> c114adf0
-
-    def get_sample_rate(self) -> int:
-<<<<<<< HEAD
-        return self.sample_rate
-
-    """
-    Audio File Cleanup
-        Closes the file handle if it exists
-    """
-    def cleanup(self):
-        if hasattr(self, 'file_handle'):
-            self.file_handle.close()
-=======
-        """
-        Gets the sample rate of the audio file.
-
-        Returns:
-            int: Sample rate
-        """
-        with sf.SoundFile(self.file_path, 'r') as f:
-            return f.samplerate
->>>>>>> c114adf0
-
-    """
-    Display File Information
-        Prints information about the audio file
-    """
-    def _display_file_info(self) -> None:
-        """
-        Prints information about the audio file.
-        """
-        with sf.SoundFile(self.file_path, 'r') as f:
-            print("Information about the file:", self.file_path)
-            print("mode", f.mode)
-            print("samplerate", f.samplerate)
-            print("frames", f.frames)
-            print("channels", f.channels)
-            print("format", f.format)
-            print("subtype", f.subtype)
-            print("format info", f.format_info)
-            print("extra info", f.extra_info)
-            print("seekable()", f.seekable())
+import numpy as np
+import soundfile as sf
+
+# Frane overlap 
+OVERLAP = 50.0
+
+class AudioInput:
+    def __init__(self, path: str, window_size: int) -> None:
+        self.file_path = path
+        self.window_size = window_size
+        self.overlap = OVERLAP / 100.0
+        self.slide_amount = int(self.window_size * self.overlap)
+        
+        # Keep file handle open to avoid reopening it every time
+        self.file_handle = sf.SoundFile(self.file_path, 'r')
+        self.sample_rate = self.file_handle.samplerate
+        self.total_frames = self.file_handle.frames
+        self.pos = 0
+
+    def get_frame(self) -> np.ndarray:
+        """
+        Gets a frame of audio the size of the window.
+
+        Returns:
+            np.ndarray: The next frame of audio data from the file.
+        """
+        if self.pos + self.window_size > self.total_frames:
+            return None  # Signal EOF
+        
+        # Seek and read (file stays open)
+        self.file_handle.seek(self.pos)
+        frame = self.file_handle.read(self.window_size)
+        
+        # Convert stereo to mono if needed
+        if len(frame.shape) > 1:
+            frame = frame[:, 0]
+            
+        self.pos += self.slide_amount
+        return frame
+
+    def get_sample_rate(self) -> int:
+        """
+        Gets the sample rate of the audio file.
+
+        Returns:
+            int: Sample rate
+        """
+        return self.sample_rate
+
+    def cleanup(self):
+        """
+        Audio File Cleanup
+            Closes the file handle if it exists
+        """
+        if hasattr(self, 'file_handle'):
+            self.file_handle.close()
+
+    def _display_file_info(self) -> None:
+        """
+        Display File Information
+            Prints information about the audio file
+        """
+        with sf.SoundFile(self.file_path, 'r') as f:
+            print("Information about the file:", self.file_path)
+            print("mode", f.mode)
+            print("samplerate", f.samplerate)
+            print("frames", f.frames)
+            print("channels", f.channels)
+            print("format", f.format)
+            print("subtype", f.subtype)
+            print("format info", f.format_info)
+            print("extra info", f.extra_info)
+            print("seekable()", f.seekable())